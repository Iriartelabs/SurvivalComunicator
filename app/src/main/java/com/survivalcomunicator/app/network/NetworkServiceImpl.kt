--- conflicted
+++ resolved
@@ -36,20 +36,13 @@
     }
     
     override suspend fun registerUser(username: String, publicKey: String): User {
-<<<<<<< HEAD
-        // Llamada real al backend usando Retrofit
-        val request = UserRegistrationRequest(username, publicKey)
-        return api.registerUser(request)
-=======
         // En una implementación real, esta llamada registraría al usuario en el servidor
-        // Simulación mejorada que al menos proporciona un ID único para cada usuario
+        // Por ahora, simulamos el registro exitoso
         return User(
-            id = UUID.randomUUID().toString(),
             username = username,
             publicKey = publicKey,
             serverAddress = serverUrl
         )
->>>>>>> 2ed777d9
     }
     
     override suspend fun findUser(username: String): User? {
