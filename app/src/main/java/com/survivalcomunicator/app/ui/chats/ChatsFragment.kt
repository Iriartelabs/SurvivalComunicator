package com.survivalcomunicator.app.ui.chats
import android.os.Bundle
import android.view.LayoutInflater
import android.view.View
import android.view.ViewGroup
import androidx.core.os.bundleOf
import androidx.fragment.app.Fragment
import androidx.lifecycle.ViewModelProvider
import androidx.navigation.fragment.findNavController
import androidx.recyclerview.widget.LinearLayoutManager
import androidx.recyclerview.widget.RecyclerView
import com.google.android.material.floatingactionbutton.FloatingActionButton
import com.survivalcomunicator.app.R

class ChatsFragment : Fragment() {
    
    private lateinit var viewModel: ChatsViewModel
    private lateinit var chatAdapter: ChatListAdapter
    
    override fun onCreateView(
        inflater: LayoutInflater,
        container: ViewGroup?,
        savedInstanceState: Bundle?
    ): View? {
        return inflater.inflate(R.layout.fragment_chats, container, false)
    }
    
    override fun onViewCreated(view: View, savedInstanceState: Bundle?) {
        super.onViewCreated(view, savedInstanceState)
        
        viewModel = ViewModelProvider(this)[ChatsViewModel::class.java]

        /* Configurar RecyclerView */
        val recyclerView = view.findViewById<RecyclerView>(R.id.chats_recycler_view)
        chatAdapter = ChatListAdapter { userId ->
<<<<<<< HEAD
            /*
            Navegar al chat con el usuario seleccionado
            Metodo 1 - Usando bundle (más seguro para empezar)
            */
            findNavController().navigate(
                R.id.action_chats_to_chat,
                bundleOf("userId" to userId)
            )

            /* Metodo 2 - Usando Safe Args cuando tod este configurado correctamente
            val action = ChatsFragmentDirections.actionChatsToChat(userId)
            findNavController().navigate(action) */
=======
            // Navegar al chat con el usuario seleccionado usando bundle
            val bundle = bundleOf("userId" to userId)
            findNavController().navigate(R.id.action_chats_to_chat, bundle)
>>>>>>> 2ed777d9
        }
        
        recyclerView.apply {
            layoutManager = LinearLayoutManager(requireContext())
            adapter = chatAdapter
        }
        
        // Configurar FAB para añadir nuevo chat
        val fab = view.findViewById<FloatingActionButton>(R.id.fab_new_chat)
        fab.setOnClickListener {
            // Mostrar diálogo para añadir nuevo contacto
            NewContactDialogFragment().show(childFragmentManager, "NewContactDialog")
        }
        
        // Observar la lista de chats
        viewModel.chats.observe(viewLifecycleOwner) { chats ->
            chatAdapter.submitList(chats)
        }
    }
}<|MERGE_RESOLUTION|>--- conflicted
+++ resolved
@@ -33,24 +33,9 @@
         /* Configurar RecyclerView */
         val recyclerView = view.findViewById<RecyclerView>(R.id.chats_recycler_view)
         chatAdapter = ChatListAdapter { userId ->
-<<<<<<< HEAD
-            /*
-            Navegar al chat con el usuario seleccionado
-            Metodo 1 - Usando bundle (más seguro para empezar)
-            */
-            findNavController().navigate(
-                R.id.action_chats_to_chat,
-                bundleOf("userId" to userId)
-            )
-
-            /* Metodo 2 - Usando Safe Args cuando tod este configurado correctamente
-            val action = ChatsFragmentDirections.actionChatsToChat(userId)
-            findNavController().navigate(action) */
-=======
             // Navegar al chat con el usuario seleccionado usando bundle
             val bundle = bundleOf("userId" to userId)
             findNavController().navigate(R.id.action_chats_to_chat, bundle)
->>>>>>> 2ed777d9
         }
         
         recyclerView.apply {
